--- conflicted
+++ resolved
@@ -159,22 +159,15 @@
   padding:0;
   border-radius:5px;
   width:270px;
-<<<<<<< HEAD
-  margin-bottom:30px;
-=======
-  padding-bottom:10px;
->>>>>>> daeb6f24
+  margin-bottom:10px;
 }
 
 header li {
   width:42px;
   float:left;
   height:42px;
-<<<<<<< HEAD
   margin-right:6px;
-=======
   padding-right:6px;
->>>>>>> daeb6f24
 }
 
 header ul a {
